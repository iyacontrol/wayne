--- conflicted
+++ resolved
@@ -19,10 +19,6 @@
   @Input() set currentPage(value) {
     this._current = value;
   }
-<<<<<<< HEAD
-=======
-
->>>>>>> bbefa856
   @Input() pageSizes: Array<number>;
   @Input() rate = 1;
   @Input() _size = 10;
@@ -82,15 +78,6 @@
     return this._size;
   }
 
-<<<<<<< HEAD
-  set size(value: any) {
-    value = parseInt(value, 10);
-    this._size = value;
-    if (this.localSave && this.pageSizes && this.pageSizes.indexOf(value) > -1) {
-      this.storage.save('pagesize', this._size / this.rate);
-    }
-    this.sizeChange.emit(this._size);
-=======
   set size(value) {
     if (value !== this._size) {
       this._size = value;
@@ -99,7 +86,5 @@
       }
       this.sizeChange.emit(this._size);
     }
->>>>>>> bbefa856
   }
-
 }