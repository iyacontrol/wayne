<<<<<<< HEAD
export const KubeApiTypeDeployment             = 'Deployment';
export const KubeApiTypeCronJob                = 'CronJob';
export const KubeApiTypeStatefulSet            = 'StatefulSet';
export const KubeApiTypeDaemonSet              = 'DaemonSet';
export const KubeApiTypeService                = 'Service';
export const KubeApiTypeIngress                = 'Ingress';
export const KubeApiTypeConfigMap              = 'ConfigMap';
export const KubeApiTypeSecret                 = 'Secret';
export const KubeApiTypePersistentVolumeClaim  = 'PersistentVolumeClaim';
export const KubeApiTypeAutoscale              = 'Autoscale';
=======
export const KubeApiTypeDeployment = 'Deployment';
export const KubeApiTypeCronJob = 'CronJob';
export const KubeApiTypeStatefulSet = 'StatefulSet';
export const KubeApiTypeDaemonSet = 'DaemonSet';
export const KubeApiTypeService = 'Service';
export const KubeApiTypeIngress = 'Ingress';
export const KubeApiTypeConfigMap = 'ConfigMap';
export const KubeApiTypeSecret = 'Secret';
export const KubeApiTypePersistentVolumeClaim = 'PersistentVolumeClaim';

export type KubeResourcesName = string;
export const KubeResourceConfigMap: KubeResourcesName = 'configmaps';
export const KubeResourceDaemonSet: KubeResourcesName = 'daemonsets';
export const KubeResourceDeployment: KubeResourcesName = 'deployments';
export const KubeResourceEvent: KubeResourcesName = 'events';
export const KubeResourceHorizontalPodAutoscaler: KubeResourcesName = 'horizontalpodautoscalers';
export const KubeResourceIngress: KubeResourcesName = 'ingresses';
export const KubeResourceJob: KubeResourcesName = 'jobs';
export const KubeResourceCronJob: KubeResourcesName = 'cronjobs';
export const KubeResourceNamespace: KubeResourcesName = 'namespaces';
export const KubeResourceNode: KubeResourcesName = 'nodes';
export const KubeResourcePersistentVolumeClaim: KubeResourcesName = 'persistentvolumeclaims';
export const KubeResourcePersistentVolume: KubeResourcesName = 'persistentvolumes';
export const KubeResourcePod: KubeResourcesName = 'pods';
export const KubeResourceReplicaSet: KubeResourcesName = 'replicasets';
export const KubeResourceSecret: KubeResourcesName = 'secrets';
export const KubeResourceService: KubeResourcesName = 'services';
export const KubeResourceStatefulSet: KubeResourcesName = 'statefulsets';
export const KubeResourceEndpoint: KubeResourcesName = 'endpoints';
>>>>>>> 5ae56ec5

export const LoginTokenKey = 'wayne_token';

export const AdminDefaultApiId = 0;

export const enum AlertType {
  DANGER, WARNING, INFO, SUCCESS
}

export const enum ResourcesActionType {
  PUBLISH, SCALE, RESTART, OFFLINE, UPDATE
}

export const enum TemplateState {
  SUCCESS, FAILD, NOT_FOUND
}

export const defaultResources = {
  cpuLimit: 12,
  cpuRequestLimitPercent: 50,
  memoryLimit: 64,
  memoryRequestLimitPercent: 100,
  replicaLimit: 32,
};

export const appLabelKey = 'appLabelKey';
export const namespaceLabelKey = 'namespaceLabelKey';

export const defaultRoutingUrl = 'portal/namespace/0/app';

export const namespaceClusterIndex = 'clusters';

export const configKeyApiNameGenerateRule = 'system.api-name-generate-rule';

export const defaultApiNameGenerateRule = 'join';

// 同步发布状态时间
export const syncStatusInterval = 5 * 1000;
// 登录失效跳转时间
export const loginTimeOutInterval = 3 * 1000;
// 提醒消失时间
export const dismissInterval = 10 * 1000;
export const httpStatusCode = {
  'NoContent': 204,
  'Unauthorized': 401,
  'Forbidden': 403,
  'NotFound': 404,
  'StatusInternalServerError': 500
};

export const groupType = [
  {'id': 0, 'name': 'app', 'cname': '项目'},
  {'id': 1, 'name': 'namespace', 'cname': '命名空间'},
  {'id': 2, 'name': 'api', 'cname': 'api'},
];

export const clusterStatus = {
  0: '在线',
  1: '维护中'
};

export const apiKeyTypeNamespace = 1;
export const apiKeyTypeApp = 2;

export const ApiKeyType = [
  {'id': 0, 'name': '全局'},
  {'id': 1, 'name': '命名空间'},
  {'id': 2, 'name': '项目'}
];

export const enum PublishType {
  DEPLOYMENT, SERVICE, CONFIGMAP, SECRET, PERSISTENT_VOLUME_CLAIM, CRONJOB, STATEFULSET, DAEMONSET, INGRESS, AUTOSCALE,
}

export const enum ConfirmationState {
  NA, CONFIRMED, CANCEL
}

export const enum ConfirmationButtons {
  CONFIRM_CANCEL, YES_NO, DELETE_CANCEL, CLOSE
}

export const enum ConfirmationTargets {
  EMPTY,
  USER,
  GROUP,
  PERMISSION,
  CLUSTER,
  TRASH_CLUSTER,
  NAMESPACE_USER,
  NAMESPACE,
  TRASH_NAMESPACE,
  APP_USER,
  APP,
  TRASH_APP,
  DEPLOYMENT,
  POD,
  TRASH_DEPLOYMENT,
  DEPLOYMENT_TPL,
  TRASH_DEPLOYMENT_TPL,
  SERVICE,
  TRASH_SERVICE,
  SERVICE_TPL,
  TRASH_SERVICE_TPL,
  SERVICE_EDGE_NODE,
  SERVICE_AVAILABLE_PORT,
  SERVICE_USED_PORT,
  INGRESS,
  INGRESS_TPL,
  TRASH_INGRESS,
  TRASH_INGRESS_TPL,
  AUTOSCALE,
  AUTOSCALE_TPL,
  TRASH_AUTOSCALE,
  TRASH_AUTOSCALE_TPL,
  CONFIGMAP,
  TRASH_CONFIGMAP,
  CONFIGMAP_TPL,
  TRASH_CONFIGMAP_TPL,
  SECRET,
  TRASH_SECRET,
  SECRET_TPL,
  TRASH_SECRET_TPL,
  PERSISTENT_VOLUME,
  PERSISTENT_VOLUME_RBD_IMAGES,
  PERSISTENT_VOLUME_CLAIM,
  PERSISTENT_VOLUME_CLAIM_SNAPSHOT,
  PERSISTENT_VOLUME_CLAIM_SNAPSHOT_ROLLBACK,
  PERSISTENT_VOLUME_CLAIM_SNAPSHOT_ALL,
  TRASH_PERSISTENT_VOLUME_CLAIM,
  PERSISTENT_VOLUME_CLAIM_TPL,
  TRASH_PERSISTENT_VOLUME_CLAIM_TPL,
  CRONJOB,
  CRONJOB_TPL,
  TRASH_CRONJOB,
  TRASH_CRONJOB_TPL,
  JOB,
  API_KEY,
  WEBHOOK,
  STATEFULSET,
  TRASH_STATEFULSET,
  STATEFULSET_TPL,
  TRASH_STATEFULSET_TPL,
  CONFIG,
  DAEMONSET,
  TRASH_DAEMONSET,
  DAEMONSET_TPL,
  TRASH_DAEMONSET_TPL,
  NOTIFICATION,
  NODE
}

export const enum ActionType {
  ADD_NEW, EDIT
}<|MERGE_RESOLUTION|>--- conflicted
+++ resolved
@@ -1,15 +1,3 @@
-<<<<<<< HEAD
-export const KubeApiTypeDeployment             = 'Deployment';
-export const KubeApiTypeCronJob                = 'CronJob';
-export const KubeApiTypeStatefulSet            = 'StatefulSet';
-export const KubeApiTypeDaemonSet              = 'DaemonSet';
-export const KubeApiTypeService                = 'Service';
-export const KubeApiTypeIngress                = 'Ingress';
-export const KubeApiTypeConfigMap              = 'ConfigMap';
-export const KubeApiTypeSecret                 = 'Secret';
-export const KubeApiTypePersistentVolumeClaim  = 'PersistentVolumeClaim';
-export const KubeApiTypeAutoscale              = 'Autoscale';
-=======
 export const KubeApiTypeDeployment = 'Deployment';
 export const KubeApiTypeCronJob = 'CronJob';
 export const KubeApiTypeStatefulSet = 'StatefulSet';
@@ -19,6 +7,7 @@
 export const KubeApiTypeConfigMap = 'ConfigMap';
 export const KubeApiTypeSecret = 'Secret';
 export const KubeApiTypePersistentVolumeClaim = 'PersistentVolumeClaim';
+export const KubeApiTypeAutoscale = 'Autoscale';
 
 export type KubeResourcesName = string;
 export const KubeResourceConfigMap: KubeResourcesName = 'configmaps';
@@ -39,7 +28,6 @@
 export const KubeResourceService: KubeResourcesName = 'services';
 export const KubeResourceStatefulSet: KubeResourcesName = 'statefulsets';
 export const KubeResourceEndpoint: KubeResourcesName = 'endpoints';
->>>>>>> 5ae56ec5
 
 export const LoginTokenKey = 'wayne_token';
 
