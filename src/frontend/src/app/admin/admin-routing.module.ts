import { NgModule } from '@angular/core';
import { RouterModule, Routes } from '@angular/router';
import { AdminComponent } from './admin.component';
import { DeploymentComponent } from './deployment/deployment.component';
import { AppComponent } from './app/app.component';
import { TrashAppComponent } from './app/trash-app/trash-app.component';
import { TrashDeploymentComponent } from './deployment/trash-deployment/trash-deployment.component';
import { DeploymentTplComponent } from './deploymenttpl/deploymenttpl.component';
import { TrashDeploymentTplComponent } from './deploymenttpl/trash-deploymenttpl/trash-deploymenttpl.component';
import { ClusterComponent } from './cluster/cluster.component';
import { TrashClusterComponent } from './cluster/trash-cluster/trash-cluster.component';
import { NamespaceComponent } from './namespace/namespace.component';
import { UserComponent } from './user/user.component';
import { GroupComponent } from './group/group.component';
import { PermissionComponent } from './permission/permission.component';
import { SecretComponent } from './secret/secret.component';
import { TrashSecretComponent } from './secret/trash-secret/trash-secret.component';
import { SecretTplComponent } from './secrettpl/secrettpl.component';
import { TrashSecretTplComponent } from './secrettpl/trash-secrettpl/trash-secrettpl.component';
import { TrashNamespaceComponent } from './namespace/trash-namespace/trash-namespace.component';
import { ConfigMapComponent } from './configmap/configmap.component';
import { TrashConfigMapComponent } from './configmap/trash-configmap/trash-configmap.component';
import { ConfigMapTplComponent } from './configmaptpl/configmaptpl.component';
import { TrashConfigMapTplComponent } from './configmaptpl/trash-configmaptpl/trash-configmaptpl.component';
import { CronjobComponent } from './cronjob/cronjob.component';
import { TrashCronjobComponent } from './cronjob/trash-cronjob/trash-cronjob.component';
import { CronjobTplComponent } from './cronjobtpl/cronjobtpl.component';
import { TrashCronjobTplComponent } from './cronjobtpl/trash-cronjobtpl/trash-cronjobtpl.component';
import { AdminAuthCheckGuard } from '../shared/auth/admin-auth-check-guard.service';
import { PersistentVolumeComponent } from './persistentvolume/persistentvolume.component';
import { PersistentVolumeClaimComponent } from './persistentvolumeclaim/persistentvolumeclaim.component';
import {
  TrashPersistentVolumeClaimComponent
} from './persistentvolumeclaim/trash-persistentvolumeclaim/trash-persistentvolumeclaim.component';
import { PersistentVolumeClaimTplComponent } from './persistentvolumeclaimtpl/persistentvolumeclaimtpl.component';
import {
  TrashPersistentVolumeClaimTplComponent
} from './persistentvolumeclaimtpl/trash-persistentvolumeclaimtpl/trash-persistentvolumeclaimtpl.component';
import { AuditLogComponent } from './auditlog/auditlog.component';
import {
  CreateEditPersistentVolumeComponent
} from './persistentvolume/create-edit-persistentvolume/create-edit-persistentvolume.component';
import { ApiKeyComponent } from './apikey/apikey.component';
import { AppReportFormComponent } from './reportform/app/app-reportform.component';
import { OverviewComponent } from './reportform/overview/overview.component';
import { DeployComponent } from './reportform/deploy/deploy.component';
import { StatefulsetComponent } from './statefulset/statefulset.component';
import { TrashStatefulsetComponent } from './statefulset/trash-statefulset/trash-statefulset.component';
import { StatefulsettplComponent } from './statefulsettpl/statefulsettpl.component';
import { TrashStatefulsettplComponent } from './statefulsettpl/trash-statefulsettpl/trash-statefulsettpl.component';
import { DaemonsetComponent } from './daemonset/daemonset.component';
import { TrashDaemonsetComponent } from './daemonset/trash-daemonset/trash-daemonset.component';
import { DaemonsettplComponent } from './daemonsettpl/daemonsettpl.component';
import { TrashDaemonsettplComponent } from './daemonsettpl/trash-daemonsettpl/trash-daemonsettpl.component';
import { ConfigComponent } from './config/config.component';
import { ConfigSystemComponent } from './config/list-config-system/config-system.component';
import { KubernetesDashboardComponent } from './kubernetes-dashboard/kubernetes-dashboard.component';
import { NotificationComponent } from './notification/notification.component';
import { NodesComponent } from './node/nodes.component';
import { ADMINROUTES } from '../../../lib/admin/library-routing-admin';
<<<<<<< HEAD
import { KubeDeploymentComponent } from './kubernetes/deployment/kube-deployment.component';
=======
import { IngressComponent } from './ingress/ingress.component';
import { TrashIngressComponent } from './ingress/trash-ingress/trash-ingress.component';
import { IngressTplComponent } from './ingresstpl/ingresstpl.component';
import { TrashIngressTplComponent } from './ingresstpl/trash-ingresstpl/trash-ingresstpl.component';
>>>>>>> 9abbcbcf


const routes: Routes = [
  {
    path: 'admin',
    component: AdminComponent,
    canActivate: [AdminAuthCheckGuard],
    canActivateChild: [AdminAuthCheckGuard],
    children: [
      {
        path: '',
        pathMatch: 'full',
        redirectTo: 'reportform/overview'
      },
      {path: 'reportform/deploy', component: DeployComponent},
      {path: 'reportform/overview', component: OverviewComponent},
      {path: 'reportform/app', component: AppReportFormComponent},
      {path: 'auditlog', component: AuditLogComponent},
      {path: 'notification', component: NotificationComponent},
      {path: 'cluster', component: ClusterComponent},
      {path: 'cluster/trash', component: TrashClusterComponent},
      {path: 'app', component: AppComponent},
      {path: 'app/trash', component: TrashAppComponent},
      {path: 'app/deployment/:aid', component: DeploymentComponent},
      {path: 'app/secret/:aid', component: SecretComponent},
      {path: 'app/configmap/:aid', component: ConfigMapComponent},
      {path: 'app/cronjob/:aid', component: CronjobComponent},
      {path: 'deployment', component: DeploymentComponent},
      {path: 'deployment/app/:aid', component: AppComponent},
      {path: 'deployment/trash', component: TrashDeploymentComponent},
      {path: 'deployment/relate-tpl/:did', component: DeploymentTplComponent},
      {path: 'deployment/tpl', component: DeploymentTplComponent},
      {path: 'deployment/tpl/trash', component: TrashDeploymentTplComponent},
      {path: 'namespace', component: NamespaceComponent},
      {path: 'namespace/trash', component: TrashNamespaceComponent},
      {path: 'namespace/app/:nid', component: AppComponent},
      {path: 'configmap', component: ConfigMapComponent},
      {path: 'configmap/app/:aid', component: AppComponent},
      {path: 'configmap/trash', component: TrashConfigMapComponent},
      {path: 'configmap/relate-tpl/:cid', component: ConfigMapTplComponent},
      {path: 'configmap/tpl', component: ConfigMapTplComponent},
      {path: 'configmap/tpl/trash', component: TrashConfigMapTplComponent},
      {path: 'cronjob', component: CronjobComponent},
      {path: 'cronjob/app/:aid', component: AppComponent},
      {path: 'cronjob/trash', component: TrashCronjobComponent},
      {path: 'cronjob/relate-tpl/:cid', component: CronjobTplComponent},
      {path: 'cronjob/tpl', component: CronjobTplComponent},
      {path: 'cronjob/tpl/trash', component: TrashCronjobTplComponent},
      {path: 'system/user', component: UserComponent},
      {path: 'system/user/:gid', component: UserComponent},
      {path: 'system/group', component: GroupComponent},
      {path: 'system/permission', component: PermissionComponent},
      {path: 'secret', component: SecretComponent},
      {path: 'secret/app/:aid', component: AppComponent},
      {path: 'secret/trash', component: TrashSecretComponent},
      {path: 'secret/relate-tpl/:sid', component: SecretTplComponent},
      {path: 'secret/tpl', component: SecretTplComponent},
      {path: 'secret/tpl/trash', component: TrashSecretTplComponent},
      {path: 'persistentvolumeclaim', component: PersistentVolumeClaimComponent},
      {path: 'persistentvolumeclaim/trash', component: TrashPersistentVolumeClaimComponent},
      {path: 'persistentvolumeclaim/tpl', component: PersistentVolumeClaimTplComponent},
      {path: 'persistentvolumeclaim/tpl/trash', component: TrashPersistentVolumeClaimTplComponent},
      {path: 'apikey', component: ApiKeyComponent},
      {path: 'statefulset', component: StatefulsetComponent},
      {path: 'statefulset/trash', component: TrashStatefulsetComponent},
      {path: 'statefulset/tpl', component: StatefulsettplComponent},
      {path: 'statefulset/tpl/trash', component: TrashStatefulsettplComponent},
      {path: 'daemonset', component: DaemonsetComponent},
      {path: 'daemonset/trash', component: TrashDaemonsetComponent},
      {path: 'daemonset/tpl', component: DaemonsettplComponent},
      {path: 'daemonset/tpl/trash', component: TrashDaemonsettplComponent},
      {path: 'config/database', component: ConfigComponent},
      {path: 'config/system', component: ConfigSystemComponent},
      {path: 'kubernetes/dashboard', component: KubernetesDashboardComponent},
      {path: 'kubernetes/dashboard/:cluster', component: KubernetesDashboardComponent},
      {path: 'kubernetes/node', component: NodesComponent},
      {path: 'kubernetes/node/:cluster', component: NodesComponent},
      {path: 'kubernetes/persistentvolume', component: PersistentVolumeComponent},
      {path: 'kubernetes/persistentvolume/:cluster', component: PersistentVolumeComponent},
      {path: 'kubernetes/persistentvolume/:cluster/edit/:name', component: CreateEditPersistentVolumeComponent},
      {path: 'kubernetes/persistentvolume/:cluster/edit', component: CreateEditPersistentVolumeComponent},
<<<<<<< HEAD
      {path: 'kubernetes/deployment', component: KubeDeploymentComponent},
      {path: 'kubernetes/deployment/:cluster', component: KubeDeploymentComponent},
=======
      {path: 'ingress', component: IngressComponent},
      {path: 'ingress/trash', component: TrashIngressComponent},
      {path: 'ingress/tpl', component: IngressTplComponent},
      {path: 'ingress/tpl/trash', component: TrashIngressTplComponent},
>>>>>>> 9abbcbcf
      ...ADMINROUTES
    ]
  }
];

@NgModule({
  imports: [RouterModule.forChild(routes)],
  exports: [RouterModule]
})
export class AdminRoutingModule {
}<|MERGE_RESOLUTION|>--- conflicted
+++ resolved
@@ -58,14 +58,11 @@
 import { NotificationComponent } from './notification/notification.component';
 import { NodesComponent } from './node/nodes.component';
 import { ADMINROUTES } from '../../../lib/admin/library-routing-admin';
-<<<<<<< HEAD
-import { KubeDeploymentComponent } from './kubernetes/deployment/kube-deployment.component';
-=======
 import { IngressComponent } from './ingress/ingress.component';
 import { TrashIngressComponent } from './ingress/trash-ingress/trash-ingress.component';
 import { IngressTplComponent } from './ingresstpl/ingresstpl.component';
 import { TrashIngressTplComponent } from './ingresstpl/trash-ingresstpl/trash-ingresstpl.component';
->>>>>>> 9abbcbcf
+import { KubeDeploymentComponent } from './kubernetes/deployment/kube-deployment.component';
 
 
 const routes: Routes = [
@@ -147,15 +144,12 @@
       {path: 'kubernetes/persistentvolume/:cluster', component: PersistentVolumeComponent},
       {path: 'kubernetes/persistentvolume/:cluster/edit/:name', component: CreateEditPersistentVolumeComponent},
       {path: 'kubernetes/persistentvolume/:cluster/edit', component: CreateEditPersistentVolumeComponent},
-<<<<<<< HEAD
-      {path: 'kubernetes/deployment', component: KubeDeploymentComponent},
-      {path: 'kubernetes/deployment/:cluster', component: KubeDeploymentComponent},
-=======
       {path: 'ingress', component: IngressComponent},
       {path: 'ingress/trash', component: TrashIngressComponent},
       {path: 'ingress/tpl', component: IngressTplComponent},
       {path: 'ingress/tpl/trash', component: TrashIngressTplComponent},
->>>>>>> 9abbcbcf
+      {path: 'kubernetes/deployment', component: KubeDeploymentComponent},
+      {path: 'kubernetes/deployment/:cluster', component: KubeDeploymentComponent},
       ...ADMINROUTES
     ]
   }
