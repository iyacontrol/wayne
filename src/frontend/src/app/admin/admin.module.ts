import { NgModule } from '@angular/core';
import { AdminRoutingModule } from './admin-routing.module';
import { AdminComponent } from './admin.component';
import { AppModule } from './app/app.module';
import { SharedModule } from '../shared/shared.module';
import { DeploymentModule } from './deployment/deployment.module';
import { DeploymentTplModule } from './deploymenttpl/deploymenttpl.module';
import { ClusterModule } from './cluster/cluster.module';
import { NamespaceModule } from './namespace/namespace.module';
import { UserModule } from './user/user.module';
import { GroupModule } from './group/group.module';
import { PermissionModule } from './permission/permission.module';
import { SecretModule } from './secret/secret.module';
import { SecrettplModule } from './secrettpl/secrettpl.module';
import { ConfigMapModule } from './configmap/configmap.module';
import { ConfigMapTplModule } from './configmaptpl/configmaptpl.module';
import { CronjobModule } from './cronjob/cronjob.module';
import { CronjobTplModule } from './cronjobtpl/cronjobtpl.module';
import { AuthService } from '../shared/auth/auth.service';
import { AdminAuthCheckGuard } from '../shared/auth/admin-auth-check-guard.service';
import { PersistentVolumeModule } from './persistentvolume/persistentvolume.module';
import { PersistentVolumeClaimModule } from './persistentvolumeclaim/persistentvolumeclaim.module';
import { PersistentVolumeClaimTplModule } from './persistentvolumeclaimtpl/persistentvolumeclaimtpl.module';
import { AuditLogModule } from './auditlog/auditlog.module';
import { ApiKeyModule } from './apikey/apikey.module';
import { ReportFormModule } from './reportform/reportform.module';
import { DaemonsetModule } from './daemonset/daemonset.module';
import { DaemonsettplModule } from './daemonsettpl/daemonsettpl.module';
import { StatefulsetModule } from './statefulset/statefulset.module';
import { StatefulsettplModule } from './statefulsettpl/statefulsettpl.module';
import { ConfigModule } from './config/config.module';
import { KubernetesDashboardModule } from './kubernetes-dashboard/kubernetes-dashboard.module';
import { NavModule } from './nav/nav.module';
import { NotificationModule } from './notification/notification.module';
import { NodesModule } from './node/nodes.module';
import { LibraryAdminModule } from '../../../lib/admin/library-admin.module';
<<<<<<< HEAD
import { KubeDeploymentModule } from './kubernetes/deployment/kube-deployment.module';
import { TplDetailModule } from '../shared/tpl-detail/tpl-detail.module';
=======
import { IngressModule } from './ingress/ingress.module';
import { IngressTplModule } from './ingresstpl/ingresstpl.module';
>>>>>>> 9abbcbcf

@NgModule({
  imports: [
    SharedModule,
    AdminRoutingModule,
    ClusterModule,
    AppModule,
    DeploymentModule,
    DeploymentTplModule,
    NamespaceModule,
    UserModule,
    GroupModule,
    PermissionModule,
    SecretModule,
    SecrettplModule,
    ConfigMapModule,
    ConfigMapTplModule,
    CronjobModule,
    CronjobTplModule,
    PersistentVolumeModule,
    PersistentVolumeClaimModule,
    PersistentVolumeClaimTplModule,
    AuditLogModule,
    ApiKeyModule,
    ReportFormModule,
    DaemonsetModule,
    DaemonsettplModule,
    StatefulsetModule,
    StatefulsettplModule,
    ConfigModule,
    KubernetesDashboardModule,
    NavModule,
    NotificationModule,
    NodesModule,
    LibraryAdminModule,
<<<<<<< HEAD
    KubeDeploymentModule,
    TplDetailModule
=======
    IngressModule,
    IngressTplModule
>>>>>>> 9abbcbcf
  ],
  providers: [
    AdminAuthCheckGuard,
    AuthService
  ],
  declarations: [AdminComponent]
})
export class AdminModule {
}<|MERGE_RESOLUTION|>--- conflicted
+++ resolved
@@ -34,13 +34,10 @@
 import { NotificationModule } from './notification/notification.module';
 import { NodesModule } from './node/nodes.module';
 import { LibraryAdminModule } from '../../../lib/admin/library-admin.module';
-<<<<<<< HEAD
+import { IngressModule } from './ingress/ingress.module';
+import { IngressTplModule } from './ingresstpl/ingresstpl.module';
 import { KubeDeploymentModule } from './kubernetes/deployment/kube-deployment.module';
 import { TplDetailModule } from '../shared/tpl-detail/tpl-detail.module';
-=======
-import { IngressModule } from './ingress/ingress.module';
-import { IngressTplModule } from './ingresstpl/ingresstpl.module';
->>>>>>> 9abbcbcf
 
 @NgModule({
   imports: [
@@ -76,13 +73,10 @@
     NotificationModule,
     NodesModule,
     LibraryAdminModule,
-<<<<<<< HEAD
+    IngressModule,
+    IngressTplModule,
     KubeDeploymentModule,
     TplDetailModule
-=======
-    IngressModule,
-    IngressTplModule
->>>>>>> 9abbcbcf
   ],
   providers: [
     AdminAuthCheckGuard,
