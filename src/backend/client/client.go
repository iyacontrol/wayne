package client

import (
	"encoding/json"
	"errors"
	"time"

	"k8s.io/api/core/v1"
	"k8s.io/api/extensions/v1beta1"
	"k8s.io/apimachinery/pkg/fields"
	"k8s.io/client-go/kubernetes"
	"k8s.io/client-go/rest"
	kcache "k8s.io/client-go/tools/cache"
	"k8s.io/client-go/tools/clientcmd"
	clientcmdapi "k8s.io/client-go/tools/clientcmd/api"
	clientcmdlatest "k8s.io/client-go/tools/clientcmd/api/latest"
	clientcmdapiv1 "k8s.io/client-go/tools/clientcmd/api/v1"

	"github.com/Qihoo360/wayne/src/backend/models"
	"github.com/Qihoo360/wayne/src/backend/util/logs"
)

const (
	// High enough QPS to fit all expected use cases.
	defaultQPS = 1e6
	// High enough Burst to fit all expected use cases.
	defaultBurst = 1e6
	// full resyc cache resource time
	defaultResyncPeriod = 30 * time.Second
)

var (
	ErrNotExist    = errors.New("cluster not exist. ")
	ErrMaintaining = errors.New("cluster being maintaining .please try again later. ")
)

var (
	clusterManagerSets = make(map[string]*ClusterManager)
)

type ClusterManager struct {
	Cluster *models.Cluster
	Client  *kubernetes.Clientset
	Config  *rest.Config
	Indexer *CacheIndexer
}

type CacheIndexer struct {
<<<<<<< HEAD
	stopChans  chan struct{}
	Pod        kcache.Indexer
	Event      kcache.Indexer
	Deployment kcache.Indexer
	Node       kcache.Indexer
=======
	stopChans chan struct{}
	Pod       kcache.Indexer
	Event     kcache.Indexer
	Endpoints kcache.Indexer
>>>>>>> 5239e41e
}

func (c ClusterManager) Close() {
	c.Indexer.stopChans <- struct{}{}
}

func BuildApiserverClient() {
	newClusters, err := models.ClusterModel.GetAllNormal()
	if err != nil {
		logs.Error("build apiserver client get all cluster error.", err)
		return
	}

	changed := clusterChanged(newClusters)
	if changed {
		logs.Info("cluster changed, so resync info...")
		// build new clientManager
		newClusterManagerSets := make(map[string]*ClusterManager)
		for i := 0; i < len(newClusters); i++ {
			cluster := newClusters[i]

			if cluster.Master == "" {
				logs.Warning("cluster's master is null:%s", cluster.Name)
				continue
			}
			clientSet, config, err := buildClient(cluster.Master, cluster.KubeConfig)
			if err != nil {
				logs.Warning("build cluster (%s) client error :%v", cluster.Name, err)
				continue
			}

			cacheIndexer := buildCacheController(clientSet)
			clusterManager := &ClusterManager{
				Client:  clientSet,
				Config:  config,
				Cluster: &cluster,
				Indexer: cacheIndexer,
			}
			newClusterManagerSets[cluster.Name] = clusterManager

		}
		// stop all old cacheController
		stopAllCacheController()
		clusterManagerSets = newClusterManagerSets
	}

}

func stopAllCacheController() {
	// TODO 停止之后，controller 仍然会定期list维护中的集群资源，需要解决
	for _, manager := range clusterManagerSets {
		manager.Close()
	}
}

func clusterChanged(clusters []models.Cluster) bool {
	if len(clusterManagerSets) == 0 {
		return true
	}
	if len(clusterManagerSets) != len(clusters) {
		return true
	}

	for _, cluster := range clusters {
		manager, ok := clusterManagerSets[cluster.Name]
		if !ok {
			// maybe add new cluster
			return true
		}
		// master changed, the cluster is changed, ignore others
		if manager.Cluster.Master != cluster.Master {
			logs.Info("cluster master (%s) changed to (%s).", manager.Cluster.Master, cluster.Master)
			return true
		}
		if manager.Cluster.Status != cluster.Status {
			logs.Info("cluster status (%d) changed to (%d).", manager.Cluster.Status, cluster.Status)
			return true
		}

		if manager.Cluster.KubeConfig != manager.Cluster.KubeConfig {
			logs.Info("cluster kubeConfig (%d) changed to (%d).", manager.Cluster.KubeConfig, cluster.KubeConfig)
			return true
		}
	}

	return false
}

func buildCacheController(client *kubernetes.Clientset) *CacheIndexer {
	stopCh := make(chan struct{})
	// create the pod watcher
	podListWatcher := kcache.NewListWatchFromClient(client.CoreV1().RESTClient(), "pods", v1.NamespaceAll, fields.Everything())
	podIndexer, podInformer := kcache.NewIndexerInformer(podListWatcher, &v1.Pod{}, defaultResyncPeriod, kcache.ResourceEventHandlerFuncs{}, kcache.Indexers{})
	go podInformer.Run(stopCh)

	// create the event watcher
	eventListWatcher := kcache.NewListWatchFromClient(client.CoreV1().RESTClient(), "events", v1.NamespaceAll, fields.Everything())
	eventIndexer, eventInformer := kcache.NewIndexerInformer(eventListWatcher, &v1.Event{}, defaultResyncPeriod, kcache.ResourceEventHandlerFuncs{}, kcache.Indexers{})
	go eventInformer.Run(stopCh)

<<<<<<< HEAD
	// create the deployment watcher
	deploymentListWatcher := kcache.NewListWatchFromClient(client.AppsV1beta1().RESTClient(), "deployments", v1.NamespaceAll, fields.Everything())
	deploymentIndexer, deploymentInformer := kcache.NewIndexerInformer(deploymentListWatcher, &v1beta1.Deployment{}, defaultResyncPeriod, kcache.ResourceEventHandlerFuncs{}, kcache.Indexers{})
	go deploymentInformer.Run(stopCh)

	// create the node watcher
	nodeListWatcher := kcache.NewListWatchFromClient(client.CoreV1().RESTClient(), "nodes", v1.NamespaceAll, fields.Everything())
	nodeIndexer, nodeInformer := kcache.NewIndexerInformer(nodeListWatcher, &v1.Node{}, defaultResyncPeriod, kcache.ResourceEventHandlerFuncs{}, kcache.Indexers{})
	go nodeInformer.Run(stopCh)

	return &CacheIndexer{
		Pod:        podIndexer,
		Event:      eventIndexer,
		Deployment: deploymentIndexer,
		Node:       nodeIndexer,
		stopChans:  stopCh,
=======
	// create the endpoint watcher
	endpointsListWatcher := kcache.NewListWatchFromClient(client.CoreV1().RESTClient(), "endpoints", v1.NamespaceAll, fields.Everything())
	endpointsIndexer, endpointsinformer := kcache.NewIndexerInformer(endpointsListWatcher, &v1.Endpoints{}, defaultResyncPeriod, kcache.ResourceEventHandlerFuncs{}, kcache.Indexers{})
	go endpointsinformer.Run(stopCh)
	return &CacheIndexer{
		Pod:       podIndexer,
		Event:     eventIndexer,
		Endpoints: endpointsIndexer,
		stopChans: stopCh,
>>>>>>> 5239e41e
	}
}

func Cluster(cluster string) (*models.Cluster, error) {
	manager, exist := clusterManagerSets[cluster]
	// 如果不存在，则重新获取一次集群信息
	if !exist {
		BuildApiserverClient()
		manager, exist = clusterManagerSets[cluster]
		if !exist {
			return nil, ErrNotExist
		}
	}
	if manager.Cluster.Status == models.ClusterStatusMaintaining {
		return nil, ErrMaintaining
	}
	return manager.Cluster, nil
}

func Client(cluster string) (*kubernetes.Clientset, error) {
	manager, exist := clusterManagerSets[cluster]
	// 如果不存在，则重新获取一次集群信息
	if !exist {
		BuildApiserverClient()
		manager, exist = clusterManagerSets[cluster]
		if !exist {
			return nil, ErrNotExist
		}
	}
	if manager.Cluster.Status == models.ClusterStatusMaintaining {
		return nil, ErrMaintaining
	}
	return manager.Client, nil
}

func Manager(cluster string) (*ClusterManager, error) {
	manager, exist := clusterManagerSets[cluster]
	// 如果不存在，则重新获取一次集群信息
	if !exist {
		BuildApiserverClient()
		manager, exist = clusterManagerSets[cluster]
		if !exist {
			return nil, ErrNotExist
		}
	}
	if manager.Cluster.Status == models.ClusterStatusMaintaining {
		return nil, ErrMaintaining
	}
	return manager, nil
}

func Clients() map[string]*kubernetes.Clientset {
	clientSets := map[string]*kubernetes.Clientset{}
	for cluster, cManager := range clusterManagerSets {
		clientSets[cluster] = cManager.Client
	}
	return clientSets
}

func Managers() map[string]*ClusterManager {
	return clusterManagerSets
}

func buildClient(master string, kubeconfig string) (*kubernetes.Clientset, *rest.Config, error) {
	configV1 := clientcmdapiv1.Config{}
	err := json.Unmarshal([]byte(kubeconfig), &configV1)
	if err != nil {
		logs.Error("json unmarshal kubeconfig error. %v ", err)
		return nil, nil, err
	}
	configObject, err := clientcmdlatest.Scheme.ConvertToVersion(&configV1, clientcmdapi.SchemeGroupVersion)
	configInternal := configObject.(*clientcmdapi.Config)

	clientConfig, err := clientcmd.NewDefaultClientConfig(*configInternal, &clientcmd.ConfigOverrides{
		ClusterDefaults: clientcmdapi.Cluster{Server: master},
	}).ClientConfig()

	if err != nil {
		logs.Error("build client config error. %v ", err)
		return nil, nil, err
	}

	clientConfig.QPS = defaultQPS
	clientConfig.Burst = defaultBurst

	clientSet, err := kubernetes.NewForConfig(clientConfig)

	if err != nil {
		logs.Error("(%s) kubernetes.NewForConfig(%v) error.%v", master, err, clientConfig)
		return nil, nil, err
	}

	return clientSet, clientConfig, nil
}<|MERGE_RESOLUTION|>--- conflicted
+++ resolved
@@ -46,18 +46,12 @@
 }
 
 type CacheIndexer struct {
-<<<<<<< HEAD
 	stopChans  chan struct{}
 	Pod        kcache.Indexer
 	Event      kcache.Indexer
+	Node       kcache.Indexer
 	Deployment kcache.Indexer
-	Node       kcache.Indexer
-=======
-	stopChans chan struct{}
-	Pod       kcache.Indexer
-	Event     kcache.Indexer
-	Endpoints kcache.Indexer
->>>>>>> 5239e41e
+	Endpoints  kcache.Indexer
 }
 
 func (c ClusterManager) Close() {
@@ -158,7 +152,6 @@
 	eventIndexer, eventInformer := kcache.NewIndexerInformer(eventListWatcher, &v1.Event{}, defaultResyncPeriod, kcache.ResourceEventHandlerFuncs{}, kcache.Indexers{})
 	go eventInformer.Run(stopCh)
 
-<<<<<<< HEAD
 	// create the deployment watcher
 	deploymentListWatcher := kcache.NewListWatchFromClient(client.AppsV1beta1().RESTClient(), "deployments", v1.NamespaceAll, fields.Everything())
 	deploymentIndexer, deploymentInformer := kcache.NewIndexerInformer(deploymentListWatcher, &v1beta1.Deployment{}, defaultResyncPeriod, kcache.ResourceEventHandlerFuncs{}, kcache.Indexers{})
@@ -169,23 +162,17 @@
 	nodeIndexer, nodeInformer := kcache.NewIndexerInformer(nodeListWatcher, &v1.Node{}, defaultResyncPeriod, kcache.ResourceEventHandlerFuncs{}, kcache.Indexers{})
 	go nodeInformer.Run(stopCh)
 
+	// create the endpoint watcher
+	endpointsListWatcher := kcache.NewListWatchFromClient(client.CoreV1().RESTClient(), "endpoints", v1.NamespaceAll, fields.Everything())
+	endpointsIndexer, endpointsinformer := kcache.NewIndexerInformer(endpointsListWatcher, &v1.Endpoints{}, defaultResyncPeriod, kcache.ResourceEventHandlerFuncs{}, kcache.Indexers{})
+	go endpointsinformer.Run(stopCh)
 	return &CacheIndexer{
 		Pod:        podIndexer,
 		Event:      eventIndexer,
 		Deployment: deploymentIndexer,
 		Node:       nodeIndexer,
+		Endpoints:  endpointsIndexer,
 		stopChans:  stopCh,
-=======
-	// create the endpoint watcher
-	endpointsListWatcher := kcache.NewListWatchFromClient(client.CoreV1().RESTClient(), "endpoints", v1.NamespaceAll, fields.Everything())
-	endpointsIndexer, endpointsinformer := kcache.NewIndexerInformer(endpointsListWatcher, &v1.Endpoints{}, defaultResyncPeriod, kcache.ResourceEventHandlerFuncs{}, kcache.Indexers{})
-	go endpointsinformer.Run(stopCh)
-	return &CacheIndexer{
-		Pod:       podIndexer,
-		Event:     eventIndexer,
-		Endpoints: endpointsIndexer,
-		stopChans: stopCh,
->>>>>>> 5239e41e
 	}
 }
 
